import requests, types, time
import json, uuid
import traceback
from typing import Optional
import litellm
import httpx, aiohttp, asyncio
from .prompt_templates.factory import prompt_factory, custom_prompt


class OllamaError(Exception):
    def __init__(self, status_code, message):
        self.status_code = status_code
        self.message = message
        self.request = httpx.Request(method="POST", url="http://localhost:11434")
        self.response = httpx.Response(status_code=status_code, request=self.request)
        super().__init__(
            self.message
        )  # Call the base class constructor with the parameters it needs


class OllamaChatConfig:
    """
    Reference: https://github.com/ollama/ollama/blob/main/docs/api.md#parameters

    The class `OllamaConfig` provides the configuration for the Ollama's API interface. Below are the parameters:

    - `mirostat` (int): Enable Mirostat sampling for controlling perplexity. Default is 0, 0 = disabled, 1 = Mirostat, 2 = Mirostat 2.0. Example usage: mirostat 0

    - `mirostat_eta` (float): Influences how quickly the algorithm responds to feedback from the generated text. A lower learning rate will result in slower adjustments, while a higher learning rate will make the algorithm more responsive. Default: 0.1. Example usage: mirostat_eta 0.1

    - `mirostat_tau` (float): Controls the balance between coherence and diversity of the output. A lower value will result in more focused and coherent text. Default: 5.0. Example usage: mirostat_tau 5.0

    - `num_ctx` (int): Sets the size of the context window used to generate the next token. Default: 2048. Example usage: num_ctx 4096

    - `num_gqa` (int): The number of GQA groups in the transformer layer. Required for some models, for example it is 8 for llama2:70b. Example usage: num_gqa 1

    - `num_gpu` (int): The number of layers to send to the GPU(s). On macOS it defaults to 1 to enable metal support, 0 to disable. Example usage: num_gpu 0

    - `num_thread` (int): Sets the number of threads to use during computation. By default, Ollama will detect this for optimal performance. It is recommended to set this value to the number of physical CPU cores your system has (as opposed to the logical number of cores). Example usage: num_thread 8

    - `repeat_last_n` (int): Sets how far back for the model to look back to prevent repetition. Default: 64, 0 = disabled, -1 = num_ctx. Example usage: repeat_last_n 64

    - `repeat_penalty` (float): Sets how strongly to penalize repetitions. A higher value (e.g., 1.5) will penalize repetitions more strongly, while a lower value (e.g., 0.9) will be more lenient. Default: 1.1. Example usage: repeat_penalty 1.1

    - `temperature` (float): The temperature of the model. Increasing the temperature will make the model answer more creatively. Default: 0.8. Example usage: temperature 0.7

    - `stop` (string[]): Sets the stop sequences to use. Example usage: stop "AI assistant:"

    - `tfs_z` (float): Tail free sampling is used to reduce the impact of less probable tokens from the output. A higher value (e.g., 2.0) will reduce the impact more, while a value of 1.0 disables this setting. Default: 1. Example usage: tfs_z 1

    - `num_predict` (int): Maximum number of tokens to predict when generating text. Default: 128, -1 = infinite generation, -2 = fill context. Example usage: num_predict 42

    - `top_k` (int): Reduces the probability of generating nonsense. A higher value (e.g. 100) will give more diverse answers, while a lower value (e.g. 10) will be more conservative. Default: 40. Example usage: top_k 40

    - `top_p` (float): Works together with top-k. A higher value (e.g., 0.95) will lead to more diverse text, while a lower value (e.g., 0.5) will generate more focused and conservative text. Default: 0.9. Example usage: top_p 0.9

    - `system` (string): system prompt for model (overrides what is defined in the Modelfile)

    - `template` (string): the full prompt or prompt template (overrides what is defined in the Modelfile)
    """

    mirostat: Optional[int] = None
    mirostat_eta: Optional[float] = None
    mirostat_tau: Optional[float] = None
    num_ctx: Optional[int] = None
    num_gqa: Optional[int] = None
    num_thread: Optional[int] = None
    repeat_last_n: Optional[int] = None
    repeat_penalty: Optional[float] = None
    temperature: Optional[float] = None
    stop: Optional[list] = (
        None  # stop is a list based on this - https://github.com/ollama/ollama/pull/442
    )
    tfs_z: Optional[float] = None
    num_predict: Optional[int] = None
    top_k: Optional[int] = None
    top_p: Optional[float] = None
    system: Optional[str] = None
    template: Optional[str] = None

    def __init__(
        self,
        mirostat: Optional[int] = None,
        mirostat_eta: Optional[float] = None,
        mirostat_tau: Optional[float] = None,
        num_ctx: Optional[int] = None,
        num_gqa: Optional[int] = None,
        num_thread: Optional[int] = None,
        repeat_last_n: Optional[int] = None,
        repeat_penalty: Optional[float] = None,
        temperature: Optional[float] = None,
        stop: Optional[list] = None,
        tfs_z: Optional[float] = None,
        num_predict: Optional[int] = None,
        top_k: Optional[int] = None,
        top_p: Optional[float] = None,
        system: Optional[str] = None,
        template: Optional[str] = None,
    ) -> None:
        locals_ = locals()
        for key, value in locals_.items():
            if key != "self" and value is not None:
                setattr(self.__class__, key, value)

    @classmethod
    def get_config(cls):
        return {
            k: v
            for k, v in cls.__dict__.items()
            if not k.startswith("__")
            and k != "function_name"  # special param for function calling
            and not isinstance(
                v,
                (
                    types.FunctionType,
                    types.BuiltinFunctionType,
                    classmethod,
                    staticmethod,
                ),
            )
            and v is not None
        }

    def get_supported_openai_params(
        self,
    ):
        return [
            "max_tokens",
            "stream",
            "top_p",
            "temperature",
            "frequency_penalty",
            "stop",
            "tools",
            "tool_choice",
            "functions",
            "response_format",
        ]

    def map_openai_params(self, non_default_params: dict, optional_params: dict):
        for param, value in non_default_params.items():
            if param == "max_tokens":
                optional_params["num_predict"] = value
            if param == "stream":
                optional_params["stream"] = value
            if param == "temperature":
                optional_params["temperature"] = value
            if param == "top_p":
                optional_params["top_p"] = value
            if param == "frequency_penalty":
                optional_params["repeat_penalty"] = value
            if param == "stop":
                optional_params["stop"] = value
            if param == "response_format" and value["type"] == "json_object":
                optional_params["format"] = "json"
            ### FUNCTION CALLING LOGIC ###
            if param == "tools":
                # ollama actually supports json output
                optional_params["format"] = "json"
                litellm.add_function_to_prompt = (
                    True  # so that main.py adds the function call to the prompt
                )
                optional_params["functions_unsupported_model"] = value

                if len(optional_params["functions_unsupported_model"]) == 1:
                    optional_params["function_name"] = optional_params[
                        "functions_unsupported_model"
                    ][0]["function"]["name"]

            if param == "functions":
                # ollama actually supports json output
                optional_params["format"] = "json"
                litellm.add_function_to_prompt = (
                    True  # so that main.py adds the function call to the prompt
                )
                optional_params["functions_unsupported_model"] = non_default_params.get(
                    "functions"
                )
        non_default_params.pop("tool_choice", None)  # causes ollama requests to hang
        non_default_params.pop("functions", None)  # causes ollama requests to hang
        return optional_params


# ollama implementation
def get_ollama_response(
    api_base="http://localhost:11434",
    api_key: Optional[str] = None,
    model="llama2",
    messages=None,
    optional_params=None,
    logging_obj=None,
    acompletion: bool = False,
    model_response=None,
    encoding=None,
):
    if api_base.endswith("/api/chat"):
        url = api_base
    else:
        url = f"{api_base}/api/chat"

    ## Load Config
    config = litellm.OllamaChatConfig.get_config()
    for k, v in config.items():
        if (
            k not in optional_params
        ):  # completion(top_k=3) > cohere_config(top_k=3) <- allows for dynamic variables to be passed in
            optional_params[k] = v

    stream = optional_params.pop("stream", False)
    format = optional_params.pop("format", None)
    function_name = optional_params.pop("function_name", None)

    for m in messages:
        if "role" in m and m["role"] == "tool":
            m["role"] = "assistant"

    data = {
        "model": model,
        "messages": messages,
        "options": optional_params,
        "stream": stream,
    }
    if format is not None:
        data["format"] = format
    ## LOGGING
    logging_obj.pre_call(
        input=None,
        api_key=None,
        additional_args={
            "api_base": url,
            "complete_input_dict": data,
            "headers": {},
            "acompletion": acompletion,
        },
    )
    if acompletion is True:
        if stream == True:
            response = ollama_async_streaming(
                url=url,
                api_key=api_key,
                data=data,
                model_response=model_response,
                encoding=encoding,
                logging_obj=logging_obj,
            )
        else:
            response = ollama_acompletion(
                url=url,
                api_key=api_key,
                data=data,
                model_response=model_response,
                encoding=encoding,
                logging_obj=logging_obj,
                function_name=function_name,
            )
        return response
    elif stream == True:
        return ollama_completion_stream(
            url=url, api_key=api_key, data=data, logging_obj=logging_obj
        )

    _request = {
        "url": f"{url}",
        "json": data,
    }
    if api_key is not None:
        _request["headers"] = "Bearer {}".format(api_key)
    response = requests.post(**_request)  # type: ignore
    if response.status_code != 200:
        raise OllamaError(status_code=response.status_code, message=response.text)

    ## LOGGING
    logging_obj.post_call(
        input=messages,
        api_key="",
        original_response=response.text,
        additional_args={
            "headers": None,
            "api_base": api_base,
        },
    )

    response_json = response.json()

    ## RESPONSE OBJECT
    model_response["choices"][0]["finish_reason"] = "stop"
    if data.get("format", "") == "json":
        function_call = json.loads(response_json["message"]["content"])
        message = litellm.Message(
            content=None,
            tool_calls=[
                {
                    "id": f"call_{str(uuid.uuid4())}",
                    "function": {"name": function_call["name"], "arguments": json.dumps(function_call["arguments"])},
                    "type": "function",
                }
            ],
        )
        model_response["choices"][0]["message"] = message
    else:
        model_response["choices"][0]["message"] = response_json["message"]
    model_response["created"] = int(time.time())
    model_response["model"] = "ollama/" + model
    prompt_tokens = response_json.get("prompt_eval_count", litellm.token_counter(messages=messages))  # type: ignore
    completion_tokens = response_json.get(
        "eval_count", litellm.token_counter(text=response_json["message"]["content"])
    )
    model_response["usage"] = litellm.Usage(
        prompt_tokens=prompt_tokens,
        completion_tokens=completion_tokens,
        total_tokens=prompt_tokens + completion_tokens,
    )
    return model_response


def ollama_completion_stream(url, api_key, data, logging_obj):
    _request = {
        "url": f"{url}",
        "json": data,
        "method": "POST",
        "timeout": litellm.request_timeout,
    }
    if api_key is not None:
        _request["headers"] = "Bearer {}".format(api_key)
    with httpx.stream(**_request) as response:
        try:
            if response.status_code != 200:
                raise OllamaError(
                    status_code=response.status_code, message=response.iter_lines()
                )

            streamwrapper = litellm.CustomStreamWrapper(
                completion_stream=response.iter_lines(),
                model=data["model"],
                custom_llm_provider="ollama_chat",
                logging_obj=logging_obj,
            )
            for transformed_chunk in streamwrapper:
                yield transformed_chunk
        except Exception as e:
            raise e


async def ollama_async_streaming(
    url, api_key, data, model_response, encoding, logging_obj
):
    try:
        client = httpx.AsyncClient()
        _request = {
            "url": f"{url}",
            "json": data,
            "method": "POST",
            "timeout": litellm.request_timeout,
        }
        if api_key is not None:
            _request["headers"] = "Bearer {}".format(api_key)
        async with client.stream(**_request) as response:
            if response.status_code != 200:
                raise OllamaError(
                    status_code=response.status_code, message=response.text
                )

            streamwrapper = litellm.CustomStreamWrapper(
                completion_stream=response.aiter_lines(),
                model=data["model"],
                custom_llm_provider="ollama_chat",
                logging_obj=logging_obj,
            )
            async for transformed_chunk in streamwrapper:
                yield transformed_chunk
    except Exception as e:
        traceback.print_exc()


async def ollama_acompletion(
    url,
    api_key: Optional[str],
    data,
    model_response,
    encoding,
    logging_obj,
    function_name,
):
    data["stream"] = False
    try:
        timeout = aiohttp.ClientTimeout(total=litellm.request_timeout)  # 10 minutes
        async with aiohttp.ClientSession(timeout=timeout) as session:
            _request = {
                "url": f"{url}",
                "json": data,
            }
            if api_key is not None:
                _request["headers"] = "Bearer {}".format(api_key)
            resp = await session.post(**_request)

            if resp.status != 200:
                text = await resp.text()
                raise OllamaError(status_code=resp.status, message=text)

            response_json = await resp.json()

            ## LOGGING
            logging_obj.post_call(
                input=data,
                api_key="",
                original_response=response_json,
                additional_args={
                    "headers": None,
                    "api_base": url,
                },
            )

            ## RESPONSE OBJECT
            model_response["choices"][0]["finish_reason"] = "stop"
            if data.get("format", "") == "json":
                function_call = json.loads(response_json["message"]["content"])
                message = litellm.Message(
                    content=None,
                    tool_calls=[
                        {
                            "id": f"call_{str(uuid.uuid4())}",
<<<<<<< HEAD
                            "function": {"name": function_call["name"], "arguments": json.dumps(function_call["arguments"])},
=======
                            "function": {
                                "arguments": response_json["message"]["content"],
                                "name": function_name or "",
                            },
>>>>>>> b187deb7
                            "type": "function",
                        }
                    ],
                )
                model_response["choices"][0]["message"] = message
            else:
                model_response["choices"][0]["message"] = response_json["message"]

            model_response["created"] = int(time.time())
            model_response["model"] = "ollama_chat/" + data["model"]
            prompt_tokens = response_json.get("prompt_eval_count", litellm.token_counter(messages=data["messages"]))  # type: ignore
            completion_tokens = response_json.get(
                "eval_count",
                litellm.token_counter(
                    text=response_json["message"]["content"], count_response_tokens=True
                ),
            )
            model_response["usage"] = litellm.Usage(
                prompt_tokens=prompt_tokens,
                completion_tokens=completion_tokens,
                total_tokens=prompt_tokens + completion_tokens,
            )
            return model_response
    except Exception as e:
        traceback.print_exc()
        raise e<|MERGE_RESOLUTION|>--- conflicted
+++ resolved
@@ -419,14 +419,7 @@
                     tool_calls=[
                         {
                             "id": f"call_{str(uuid.uuid4())}",
-<<<<<<< HEAD
                             "function": {"name": function_call["name"], "arguments": json.dumps(function_call["arguments"])},
-=======
-                            "function": {
-                                "arguments": response_json["message"]["content"],
-                                "name": function_name or "",
-                            },
->>>>>>> b187deb7
                             "type": "function",
                         }
                     ],
