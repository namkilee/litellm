import json
import time
from enum import Enum
from typing import (
    TYPE_CHECKING,
    Any,
    Dict,
    List,
    Literal,
    Mapping,
    Optional,
    Tuple,
    Union,
)

import fastuuid as uuid
from aiohttp import FormData
from openai._models import BaseModel as OpenAIObject
from openai.types.audio.transcription_create_params import FileTypes  # type: ignore
from openai.types.chat.chat_completion import ChatCompletion
from openai.types.completion_usage import (
    CompletionTokensDetails,
    CompletionUsage,
    PromptTokensDetails,
)
from openai.types.moderation import (
    Categories,
    CategoryAppliedInputTypes,
    CategoryScores,
)
from openai.types.moderation_create_response import Moderation, ModerationCreateResponse
from pydantic import BaseModel, ConfigDict, Field, PrivateAttr, model_validator
from typing_extensions import Callable, Dict, Required, TypedDict, override

import litellm
from litellm.types.llms.base import (
    BaseLiteLLMOpenAIResponseObject,
    LiteLLMPydanticObjectBase,
)
from litellm.types.mcp import MCPServerCostInfo

from ..litellm_core_utils.core_helpers import map_finish_reason
from .guardrails import GuardrailEventHooks
from .llms.base import HiddenParams
from .llms.openai import (
    Batch,
    ChatCompletionAnnotation,
    ChatCompletionRedactedThinkingBlock,
    ChatCompletionThinkingBlock,
    ChatCompletionToolCallChunk,
    ChatCompletionUsageBlock,
    FileSearchTool,
    FineTuningJob,
    ImageURLObject,
    OpenAIChatCompletionChunk,
    OpenAIFileObject,
    OpenAIRealtimeStreamList,
    WebSearchOptions,
)
from .rerank import RerankResponse

if TYPE_CHECKING:
    from .vector_stores import VectorStoreSearchResponse
else:
    VectorStoreSearchResponse = Any


def _generate_id():  # private helper function
    return "chatcmpl-" + str(uuid.uuid4())


class LiteLLMCommonStrings(Enum):
    redacted_by_litellm = "redacted by litellm. 'litellm.turn_off_message_logging=True'"
    llm_provider_not_provided = "Unmapped LLM provider for this endpoint. You passed model={model}, custom_llm_provider={custom_llm_provider}. Check supported provider and route: https://docs.litellm.ai/docs/providers"


SupportedCacheControls = ["ttl", "s-maxage", "no-cache", "no-store"]


class CostPerToken(TypedDict):
    input_cost_per_token: float
    output_cost_per_token: float


class ProviderField(TypedDict):
    field_name: str
    field_type: Literal["string"]
    field_description: str
    field_value: str


class ProviderSpecificModelInfo(TypedDict, total=False):
    supports_system_messages: Optional[bool]
    supports_response_schema: Optional[bool]
    supports_vision: Optional[bool]
    supports_function_calling: Optional[bool]
    supports_tool_choice: Optional[bool]
    supports_assistant_prefill: Optional[bool]
    supports_prompt_caching: Optional[bool]
    supports_computer_use: Optional[bool]
    supports_audio_input: Optional[bool]
    supports_embedding_image_input: Optional[bool]
    supports_audio_output: Optional[bool]
    supports_pdf_input: Optional[bool]
    supports_native_streaming: Optional[bool]
    supports_parallel_function_calling: Optional[bool]
    supports_web_search: Optional[bool]
    supports_reasoning: Optional[bool]
    supports_url_context: Optional[bool]


class SearchContextCostPerQuery(TypedDict, total=False):
    search_context_size_low: float
    search_context_size_medium: float
    search_context_size_high: float


class ModelInfoBase(ProviderSpecificModelInfo, total=False):
    key: Required[str]  # the key in litellm.model_cost which is returned

    max_tokens: Required[Optional[int]]
    max_input_tokens: Required[Optional[int]]
    max_output_tokens: Required[Optional[int]]
    input_cost_per_token: Required[float]
    cache_creation_input_token_cost: Optional[float]
    cache_read_input_token_cost: Optional[float]
    input_cost_per_character: Optional[float]  # only for vertex ai models
    input_cost_per_audio_token: Optional[float]
    input_cost_per_token_above_128k_tokens: Optional[float]  # only for vertex ai models
    input_cost_per_token_above_200k_tokens: Optional[
        float
    ]  # only for vertex ai gemini-2.5-pro models
    input_cost_per_character_above_128k_tokens: Optional[
        float
    ]  # only for vertex ai models
    input_cost_per_query: Optional[float]  # only for rerank models
    input_cost_per_image: Optional[float]  # only for vertex ai models
    input_cost_per_audio_per_second: Optional[float]  # only for vertex ai models
    input_cost_per_video_per_second: Optional[float]  # only for vertex ai models
    input_cost_per_second: Optional[float]  # for OpenAI Speech models
    input_cost_per_token_batches: Optional[float]
    output_cost_per_token_batches: Optional[float]
    output_cost_per_token: Required[float]
    output_cost_per_character: Optional[float]  # only for vertex ai models
    output_cost_per_audio_token: Optional[float]
    output_cost_per_token_above_128k_tokens: Optional[
        float
    ]  # only for vertex ai models
    output_cost_per_token_above_200k_tokens: Optional[
        float
    ]  # only for vertex ai gemini-2.5-pro models
    output_cost_per_character_above_128k_tokens: Optional[
        float
    ]  # only for vertex ai models
    output_cost_per_image: Optional[float]
    output_vector_size: Optional[int]
    output_cost_per_reasoning_token: Optional[float]
    output_cost_per_video_per_second: Optional[float]  # only for vertex ai models
    output_cost_per_audio_per_second: Optional[float]  # only for vertex ai models
    output_cost_per_second: Optional[float]  # for OpenAI Speech models
    search_context_cost_per_query: Optional[
        SearchContextCostPerQuery
    ]  # Cost for using web search tool
    citation_cost_per_token: Optional[float]  # Cost per citation token for Perplexity
    litellm_provider: Required[str]
    mode: Required[
        Literal[
            "completion",
            "embedding",
            "image_generation",
            "chat",
            "audio_transcription",
            "responses",
        ]
    ]
    tpm: Optional[int]
    rpm: Optional[int]


class ModelInfo(ModelInfoBase, total=False):
    """
    Model info for a given model, this is information found in litellm.model_prices_and_context_window.json
    """

    supported_openai_params: Required[Optional[List[str]]]


class GenericStreamingChunk(TypedDict, total=False):
    text: Required[str]
    tool_use: Optional[ChatCompletionToolCallChunk]
    is_finished: Required[bool]
    finish_reason: Required[str]
    usage: Required[Optional[ChatCompletionUsageBlock]]
    index: int

    # use this dict if you want to return any provider specific fields in the response
    provider_specific_fields: Optional[Dict[str, Any]]


from enum import Enum


class CallTypes(Enum):
    embedding = "embedding"
    aembedding = "aembedding"
    completion = "completion"
    acompletion = "acompletion"
    atext_completion = "atext_completion"
    text_completion = "text_completion"
    image_generation = "image_generation"
    aimage_generation = "aimage_generation"
    image_edit = "image_edit"
    aimage_edit = "aimage_edit"
    moderation = "moderation"
    amoderation = "amoderation"
    atranscription = "atranscription"
    transcription = "transcription"
    aspeech = "aspeech"
    speech = "speech"
    rerank = "rerank"
    arerank = "arerank"
    arealtime = "_arealtime"
    create_batch = "create_batch"
    acreate_batch = "acreate_batch"
    aretrieve_batch = "aretrieve_batch"
    retrieve_batch = "retrieve_batch"
    pass_through = "pass_through_endpoint"
    anthropic_messages = "anthropic_messages"
    get_assistants = "get_assistants"
    aget_assistants = "aget_assistants"
    create_assistants = "create_assistants"
    acreate_assistants = "acreate_assistants"
    delete_assistant = "delete_assistant"
    adelete_assistant = "adelete_assistant"
    acreate_thread = "acreate_thread"
    create_thread = "create_thread"
    aget_thread = "aget_thread"
    get_thread = "get_thread"
    a_add_message = "a_add_message"
    add_message = "add_message"
    aget_messages = "aget_messages"
    get_messages = "get_messages"
    arun_thread = "arun_thread"
    run_thread = "run_thread"
    arun_thread_stream = "arun_thread_stream"
    run_thread_stream = "run_thread_stream"
    afile_retrieve = "afile_retrieve"
    file_retrieve = "file_retrieve"
    afile_delete = "afile_delete"
    file_delete = "file_delete"
    afile_list = "afile_list"
    file_list = "file_list"
    acreate_file = "acreate_file"
    create_file = "create_file"
    afile_content = "afile_content"
    file_content = "file_content"
    create_fine_tuning_job = "create_fine_tuning_job"
    acreate_fine_tuning_job = "acreate_fine_tuning_job"
    acancel_fine_tuning_job = "acancel_fine_tuning_job"
    cancel_fine_tuning_job = "cancel_fine_tuning_job"
    alist_fine_tuning_jobs = "alist_fine_tuning_jobs"
    list_fine_tuning_jobs = "list_fine_tuning_jobs"
    aretrieve_fine_tuning_job = "aretrieve_fine_tuning_job"
    retrieve_fine_tuning_job = "retrieve_fine_tuning_job"
    responses = "responses"
    aresponses = "aresponses"
    alist_input_items = "alist_input_items"
    llm_passthrough_route = "llm_passthrough_route"
    allm_passthrough_route = "allm_passthrough_route"

    #########################################################
    # Google GenAI Native Call Types
    #########################################################
    generate_content = "generate_content"
    agenerate_content = "agenerate_content"
    generate_content_stream = "generate_content_stream"
    agenerate_content_stream = "agenerate_content_stream"

    #########################################################
    # MCP Call Types
    #########################################################
    call_mcp_tool = "call_mcp_tool"


CallTypesLiteral = Literal[
    "embedding",
    "aembedding",
    "completion",
    "acompletion",
    "atext_completion",
    "text_completion",
    "image_generation",
    "aimage_generation",
    "image_edit",
    "aimage_edit",
    "moderation",
    "amoderation",
    "atranscription",
    "transcription",
    "aspeech",
    "speech",
    "rerank",
    "arerank",
    "_arealtime",
    "create_batch",
    "acreate_batch",
    "pass_through_endpoint",
    "anthropic_messages",
    "aretrieve_batch",
    "retrieve_batch",
    "generate_content",
    "agenerate_content",
    "generate_content_stream",
    "agenerate_content_stream",
]


class PassthroughCallTypes(Enum):
    passthrough_image_generation = "passthrough-image-generation"


class TopLogprob(OpenAIObject):
    token: str
    """The token."""

    bytes: Optional[List[int]] = None
    """A list of integers representing the UTF-8 bytes representation of the token.

    Useful in instances where characters are represented by multiple tokens and
    their byte representations must be combined to generate the correct text
    representation. Can be `null` if there is no bytes representation for the token.
    """

    logprob: float
    """The log probability of this token, if it is within the top 20 most likely
    tokens.

    Otherwise, the value `-9999.0` is used to signify that the token is very
    unlikely.
    """


class ChatCompletionTokenLogprob(OpenAIObject):
    token: str
    """The token."""

    bytes: Optional[List[int]] = None
    """A list of integers representing the UTF-8 bytes representation of the token.

    Useful in instances where characters are represented by multiple tokens and
    their byte representations must be combined to generate the correct text
    representation. Can be `null` if there is no bytes representation for the token.
    """

    logprob: float
    """The log probability of this token, if it is within the top 20 most likely
    tokens.

    Otherwise, the value `-9999.0` is used to signify that the token is very
    unlikely.
    """

    top_logprobs: List[TopLogprob]
    """List of the most likely tokens and their log probability, at this token
    position.

    In rare cases, there may be fewer than the number of requested `top_logprobs`
    returned.
    """

    def __contains__(self, key):
        # Define custom behavior for the 'in' operator
        return hasattr(self, key)

    def get(self, key, default=None):
        # Custom .get() method to access attributes with a default value if the attribute doesn't exist
        return getattr(self, key, default)

    def __getitem__(self, key):
        # Allow dictionary-style access to attributes
        return getattr(self, key)


class ChoiceLogprobs(OpenAIObject):
    content: Optional[List[ChatCompletionTokenLogprob]] = None
    """A list of message content tokens with log probability information."""

    def __contains__(self, key):
        # Define custom behavior for the 'in' operator
        return hasattr(self, key)

    def get(self, key, default=None):
        # Custom .get() method to access attributes with a default value if the attribute doesn't exist
        return getattr(self, key, default)

    def __getitem__(self, key):
        # Allow dictionary-style access to attributes
        return getattr(self, key)


class FunctionCall(OpenAIObject):
    arguments: str
    name: Optional[str] = None


class Function(OpenAIObject):
    arguments: str
    name: Optional[
        str
    ]  # can be None - openai e.g.: ChoiceDeltaToolCallFunction(arguments='{"', name=None), type=None)

    def __init__(
        self,
        arguments: Optional[Union[Dict, str]] = None,
        name: Optional[str] = None,
        **params,
    ):
        if arguments is None:
            if params.get("parameters", None) is not None and isinstance(
                params["parameters"], dict
            ):
                arguments = json.dumps(params["parameters"])
                params.pop("parameters")
            else:
                arguments = ""
        elif isinstance(arguments, Dict):
            arguments = json.dumps(arguments)
        else:
            arguments = arguments

        name = name

        # Build a dictionary with the structure your BaseModel expects
        data = {"arguments": arguments, "name": name}

        super(Function, self).__init__(**data)

    def __contains__(self, key):
        # Define custom behavior for the 'in' operator
        return hasattr(self, key)

    def get(self, key, default=None):
        # Custom .get() method to access attributes with a default value if the attribute doesn't exist
        return getattr(self, key, default)

    def __getitem__(self, key):
        # Allow dictionary-style access to attributes
        return getattr(self, key)

    def __setitem__(self, key, value):
        # Allow dictionary-style assignment of attributes
        setattr(self, key, value)


class ChatCompletionDeltaToolCall(OpenAIObject):
    id: Optional[str] = None
    function: Function
    type: Optional[str] = None
    index: int

    def __contains__(self, key):
        # Define custom behavior for the 'in' operator
        return hasattr(self, key)

    def get(self, key, default=None):
        # Custom .get() method to access attributes with a default value if the attribute doesn't exist
        return getattr(self, key, default)

    def __getitem__(self, key):
        # Allow dictionary-style access to attributes
        return getattr(self, key)

    def __setitem__(self, key, value):
        # Allow dictionary-style assignment of attributes
        setattr(self, key, value)


class ChatCompletionMessageToolCall(OpenAIObject):
    def __init__(
        self,
        function: Union[Dict, Function],
        id: Optional[str] = None,
        type: Optional[str] = None,
        **params,
    ):
        super(ChatCompletionMessageToolCall, self).__init__(**params)
        if isinstance(function, Dict):
            self.function = Function(**function)
        else:
            self.function = function

        if id is not None:
            self.id = id
        else:
            self.id = f"{uuid.uuid4()}"

        if type is not None:
            self.type = type
        else:
            self.type = "function"

    def __contains__(self, key):
        # Define custom behavior for the 'in' operator
        return hasattr(self, key)

    def get(self, key, default=None):
        # Custom .get() method to access attributes with a default value if the attribute doesn't exist
        return getattr(self, key, default)

    def __getitem__(self, key):
        # Allow dictionary-style access to attributes
        return getattr(self, key)

    def __setitem__(self, key, value):
        # Allow dictionary-style assignment of attributes
        setattr(self, key, value)


from openai.types.chat.chat_completion_audio import ChatCompletionAudio


class ChatCompletionAudioResponse(ChatCompletionAudio):
    def __init__(
        self,
        data: str,
        expires_at: int,
        transcript: str,
        id: Optional[str] = None,
        **params,
    ):
        if id is not None:
            id = id
        else:
            id = f"{uuid.uuid4()}"
        super(ChatCompletionAudioResponse, self).__init__(
            data=data, expires_at=expires_at, transcript=transcript, id=id, **params
        )

    def __contains__(self, key):
        # Define custom behavior for the 'in' operator
        return hasattr(self, key)

    def get(self, key, default=None):
        # Custom .get() method to access attributes with a default value if the attribute doesn't exist
        return getattr(self, key, default)

    def __getitem__(self, key):
        # Allow dictionary-style access to attributes
        return getattr(self, key)

    def __setitem__(self, key, value):
        # Allow dictionary-style assignment of attributes
        setattr(self, key, value)


"""
Reference:
ChatCompletionMessage(content='This is a test', role='assistant', function_call=None, tool_calls=None))
"""


def add_provider_specific_fields(
    object: BaseModel, provider_specific_fields: Optional[Dict[str, Any]]
):
    if not provider_specific_fields:  # set if provider_specific_fields is not empty
        return
    setattr(object, "provider_specific_fields", provider_specific_fields)


class Message(OpenAIObject):
    content: Optional[str]
    role: Literal["assistant", "user", "system", "tool", "function"]
    tool_calls: Optional[List[ChatCompletionMessageToolCall]]
    function_call: Optional[FunctionCall]
    audio: Optional[ChatCompletionAudioResponse] = None
    image: Optional[ImageURLObject] = None
    reasoning_content: Optional[str] = None
    thinking_blocks: Optional[
        List[Union[ChatCompletionThinkingBlock, ChatCompletionRedactedThinkingBlock]]
    ] = None
    provider_specific_fields: Optional[Dict[str, Any]] = Field(
        default=None, exclude=True
    )
    annotations: Optional[List[ChatCompletionAnnotation]] = None

    def __init__(
        self,
        content: Optional[str] = None,
        role: Literal["assistant", "user", "system", "tool", "function"] = "assistant",
        function_call=None,
        tool_calls: Optional[list] = None,
        audio: Optional[ChatCompletionAudioResponse] = None,
        image: Optional[ImageURLObject] = None,
        provider_specific_fields: Optional[Dict[str, Any]] = None,
        reasoning_content: Optional[str] = None,
        thinking_blocks: Optional[
            List[
                Union[ChatCompletionThinkingBlock, ChatCompletionRedactedThinkingBlock]
            ]
        ] = None,
        annotations: Optional[List[ChatCompletionAnnotation]] = None,
        **params,
    ):
        init_values: Dict[str, Any] = {
            "content": content,
            "role": role or "assistant",  # handle null input
            "function_call": (
                FunctionCall(**function_call) if function_call is not None else None
            ),
            "tool_calls": (
                [
                    (
                        ChatCompletionMessageToolCall(**tool_call)
                        if isinstance(tool_call, dict)
                        else tool_call
                    )
                    for tool_call in tool_calls
                ]
                if tool_calls is not None and len(tool_calls) > 0
                else None
            ),
        }

        if audio is not None:
            init_values["audio"] = audio

        if image is not None:
            init_values["image"] = image

        if thinking_blocks is not None:
            init_values["thinking_blocks"] = thinking_blocks

        if annotations is not None:
            init_values["annotations"] = annotations

        if reasoning_content is not None:
            init_values["reasoning_content"] = reasoning_content

        super(Message, self).__init__(
            **init_values,  # type: ignore
            **params,
        )

        if audio is None:
            # delete audio from self
            # OpenAI compatible APIs like mistral API will raise an error if audio is passed in
            if hasattr(self, "audio"):
                del self.audio
        
        if image is None:
            if hasattr(self, "image"):
                del self.image

        if annotations is None:
            # ensure default response matches OpenAI spec
            # Some OpenAI compatible APIs raise an error if annotations are passed in
            if hasattr(self, "annotations"):
                del self.annotations

        if reasoning_content is None:
            # ensure default response matches OpenAI spec
            if hasattr(self, "reasoning_content"):
                del self.reasoning_content

        if thinking_blocks is None:
            # ensure default response matches OpenAI spec
            if hasattr(self, "thinking_blocks"):
                del self.thinking_blocks

        add_provider_specific_fields(self, provider_specific_fields)

    def get(self, key, default=None):
        # Custom .get() method to access attributes with a default value if the attribute doesn't exist
        return getattr(self, key, default)

    def __getitem__(self, key):
        # Allow dictionary-style access to attributes
        return getattr(self, key)

    def __setitem__(self, key, value):
        # Allow dictionary-style assignment of attributes
        setattr(self, key, value)

    def json(self, **kwargs):  # type: ignore
        try:
            return self.model_dump()  # noqa
        except Exception:
            # if using pydantic v1
            return self.dict()


class Delta(OpenAIObject):
    reasoning_content: Optional[str] = None
    thinking_blocks: Optional[
        List[Union[ChatCompletionThinkingBlock, ChatCompletionRedactedThinkingBlock]]
    ] = None
    provider_specific_fields: Optional[Dict[str, Any]] = Field(default=None)

    def __init__(
        self,
        content=None,
        role=None,
        function_call=None,
        tool_calls=None,
        audio: Optional[ChatCompletionAudioResponse] = None,
        image: Optional[ImageURLObject] = None,
        reasoning_content: Optional[str] = None,
        thinking_blocks: Optional[
            List[
                Union[ChatCompletionThinkingBlock, ChatCompletionRedactedThinkingBlock]
            ]
        ] = None,
        annotations: Optional[List[ChatCompletionAnnotation]] = None,
        **params,
    ):
        super(Delta, self).__init__(**params)
        add_provider_specific_fields(self, params.get("provider_specific_fields", {}))
        self.content = content
        self.role = role
        # Set default values and correct types
        self.function_call: Optional[Union[FunctionCall, Any]] = None
        self.tool_calls: Optional[List[Union[ChatCompletionDeltaToolCall, Any]]] = None
        self.audio: Optional[ChatCompletionAudioResponse] = None
        self.image: Optional[ImageURLObject] = None
        self.annotations: Optional[List[ChatCompletionAnnotation]] = None

        if reasoning_content is not None:
            self.reasoning_content = reasoning_content
        else:
            # ensure default response matches OpenAI spec
            del self.reasoning_content

        if thinking_blocks is not None:
            self.thinking_blocks = thinking_blocks
        else:
            # ensure default response matches OpenAI spec
            del self.thinking_blocks

        # Add annotations to the delta, ensure they are only on Delta if they exist (Match OpenAI spec)
        if annotations is not None:
            self.annotations = annotations
        else:
            del self.annotations
        
        if image is not None:
            self.image = image
        else:
            del self.image

        if function_call is not None and isinstance(function_call, dict):
            self.function_call = FunctionCall(**function_call)
        else:
            self.function_call = function_call
        if tool_calls is not None and isinstance(tool_calls, list):
            self.tool_calls = []
            for tool_call in tool_calls:
                if isinstance(tool_call, dict):
                    if tool_call.get("index", None) is None:
                        tool_call["index"] = 0
                    self.tool_calls.append(ChatCompletionDeltaToolCall(**tool_call))
                elif isinstance(tool_call, ChatCompletionDeltaToolCall):
                    self.tool_calls.append(tool_call)
        else:
            self.tool_calls = tool_calls

        self.audio = audio

    def __contains__(self, key):
        # Define custom behavior for the 'in' operator
        return hasattr(self, key)

    def get(self, key, default=None):
        # Custom .get() method to access attributes with a default value if the attribute doesn't exist
        return getattr(self, key, default)

    def __getitem__(self, key):
        # Allow dictionary-style access to attributes
        return getattr(self, key)

    def __setitem__(self, key, value):
        # Allow dictionary-style assignment of attributes
        setattr(self, key, value)


class Choices(OpenAIObject):
    finish_reason: str
    index: int
    message: Message
    logprobs: Optional[Union[ChoiceLogprobs, Any]] = None

    provider_specific_fields: Optional[Dict[str, Any]] = Field(default=None)

    def __init__(
        self,
        finish_reason=None,
        index=0,
        message: Optional[Union[Message, dict]] = None,
        logprobs: Optional[Union[ChoiceLogprobs, dict, Any]] = None,
        enhancements=None,
        provider_specific_fields: Optional[Dict[str, Any]] = None,
        **params,
    ):
        if finish_reason is not None:
            params["finish_reason"] = map_finish_reason(finish_reason)
        else:
            params["finish_reason"] = "stop"
        if index is not None:
            params["index"] = index
        else:
            params["index"] = 0
        if message is None:
            params["message"] = Message()
        else:
            if isinstance(message, Message):
                params["message"] = message
            elif isinstance(message, dict):
                params["message"] = Message(**message)
        if logprobs is not None:
            if isinstance(logprobs, dict):
                params["logprobs"] = ChoiceLogprobs(**logprobs)
            else:
                params["logprobs"] = logprobs
        else:
            params["logprobs"] = None
        super(Choices, self).__init__(**params)

        if enhancements is not None:
            self.enhancements = enhancements

        self.provider_specific_fields = provider_specific_fields

        if self.logprobs is None:
            del self.logprobs
        if self.provider_specific_fields is None:
            del self.provider_specific_fields

    def __contains__(self, key):
        # Define custom behavior for the 'in' operator
        return hasattr(self, key)

    def get(self, key, default=None):
        # Custom .get() method to access attributes with a default value if the attribute doesn't exist
        return getattr(self, key, default)

    def __getitem__(self, key):
        # Allow dictionary-style access to attributes
        return getattr(self, key)

    def __setitem__(self, key, value):
        # Allow dictionary-style assignment of attributes
        setattr(self, key, value)


class CompletionTokensDetailsWrapper(
    CompletionTokensDetails
):  # wrapper for older openai versions
    text_tokens: Optional[int] = None
    """Text tokens generated by the model."""


class PromptTokensDetailsWrapper(
    PromptTokensDetails
):  # wrapper for older openai versions
    text_tokens: Optional[int] = None
    """Text tokens sent to the model."""

    image_tokens: Optional[int] = None
    """Image tokens sent to the model."""

    web_search_requests: Optional[int] = None
    """Number of web search requests made by the tool call. Used for Anthropic to calculate web search cost."""

    character_count: Optional[int] = None
    """Character count sent to the model. Used for Vertex AI multimodal embeddings."""

    image_count: Optional[int] = None
    """Number of images sent to the model. Used for Vertex AI multimodal embeddings."""

    video_length_seconds: Optional[float] = None
    """Length of videos sent to the model. Used for Vertex AI multimodal embeddings."""

    def __init__(self, *args, **kwargs):
        super().__init__(*args, **kwargs)
        if self.character_count is None:
            del self.character_count
        if self.image_count is None:
            del self.image_count
        if self.video_length_seconds is None:
            del self.video_length_seconds
        if self.web_search_requests is None:
            del self.web_search_requests


class ServerToolUse(BaseModel):
    web_search_requests: Optional[int]


class Usage(CompletionUsage):
    _cache_creation_input_tokens: int = PrivateAttr(
        0
    )  # hidden param for prompt caching. Might change, once openai introduces their equivalent.
    _cache_read_input_tokens: int = PrivateAttr(
        0
    )  # hidden param for prompt caching. Might change, once openai introduces their equivalent.

    server_tool_use: Optional[ServerToolUse] = None
    cost: Optional[float] = None

    completion_tokens_details: Optional[CompletionTokensDetailsWrapper] = None
    """Breakdown of tokens used in a completion."""

    prompt_tokens_details: Optional[PromptTokensDetailsWrapper] = None
    """Breakdown of tokens used in the prompt."""

    def __init__(
        self,
        prompt_tokens: Optional[int] = None,
        completion_tokens: Optional[int] = None,
        total_tokens: Optional[int] = None,
        reasoning_tokens: Optional[int] = None,
        prompt_tokens_details: Optional[
            Union[PromptTokensDetailsWrapper, PromptTokensDetails, dict]
        ] = None,
        completion_tokens_details: Optional[
            Union[CompletionTokensDetailsWrapper, dict]
        ] = None,
        server_tool_use: Optional[ServerToolUse] = None,
        cost: Optional[float] = None,
        **params,
    ):
        # handle reasoning_tokens
        _completion_tokens_details: Optional[CompletionTokensDetailsWrapper] = None
        if reasoning_tokens:
            text_tokens = (
                completion_tokens - reasoning_tokens if completion_tokens else None
            )
            completion_tokens_details = CompletionTokensDetailsWrapper(
                reasoning_tokens=reasoning_tokens, text_tokens=text_tokens
            )

        # Ensure completion_tokens_details is properly handled
        if completion_tokens_details:
            if isinstance(completion_tokens_details, dict):
                _completion_tokens_details = CompletionTokensDetailsWrapper(
                    **completion_tokens_details
                )
            elif isinstance(completion_tokens_details, CompletionTokensDetails):
                _completion_tokens_details = completion_tokens_details

        # handle prompt_tokens_details
        _prompt_tokens_details: Optional[PromptTokensDetailsWrapper] = None

        if prompt_tokens_details:
            if isinstance(prompt_tokens_details, dict):
                _prompt_tokens_details = PromptTokensDetailsWrapper(
                    **prompt_tokens_details
                )
            elif isinstance(prompt_tokens_details, PromptTokensDetails):
                _prompt_tokens_details = PromptTokensDetailsWrapper(
                    **prompt_tokens_details.model_dump()
                )
            elif isinstance(prompt_tokens_details, PromptTokensDetailsWrapper):
                _prompt_tokens_details = prompt_tokens_details

        ## DEEPSEEK MAPPING ##
        if "prompt_cache_hit_tokens" in params and isinstance(
            params["prompt_cache_hit_tokens"], int
        ):
            if _prompt_tokens_details is None:
                _prompt_tokens_details = PromptTokensDetailsWrapper(
                    cached_tokens=params["prompt_cache_hit_tokens"]
                )
            else:
                _prompt_tokens_details.cached_tokens = params["prompt_cache_hit_tokens"]

        ## ANTHROPIC MAPPING ##
        if "cache_read_input_tokens" in params and isinstance(
            params["cache_read_input_tokens"], int
        ):
            if _prompt_tokens_details is None:
                _prompt_tokens_details = PromptTokensDetailsWrapper(
                    cached_tokens=params["cache_read_input_tokens"]
                )
            else:
                _prompt_tokens_details.cached_tokens = params["cache_read_input_tokens"]

        super().__init__(
            prompt_tokens=prompt_tokens or 0,
            completion_tokens=completion_tokens or 0,
            total_tokens=total_tokens or 0,
            completion_tokens_details=_completion_tokens_details or None,
            prompt_tokens_details=_prompt_tokens_details or None,
        )

        if server_tool_use is not None:
            self.server_tool_use = server_tool_use
        else:  # maintain openai compatibility in usage object if possible
            del self.server_tool_use

        if cost is not None:
            self.cost = cost
        else:
            del self.cost

        ## ANTHROPIC MAPPING ##
        if "cache_creation_input_tokens" in params and isinstance(
            params["cache_creation_input_tokens"], int
        ):
            self._cache_creation_input_tokens = params["cache_creation_input_tokens"]

        if "cache_read_input_tokens" in params and isinstance(
            params["cache_read_input_tokens"], int
        ):
            self._cache_read_input_tokens = params["cache_read_input_tokens"]

        ## DEEPSEEK MAPPING ##
        if "prompt_cache_hit_tokens" in params and isinstance(
            params["prompt_cache_hit_tokens"], int
        ):
            self._cache_read_input_tokens = params["prompt_cache_hit_tokens"]

        for k, v in params.items():
            setattr(self, k, v)

    def __contains__(self, key):
        # Define custom behavior for the 'in' operator
        return hasattr(self, key)

    def get(self, key, default=None):
        # Custom .get() method to access attributes with a default value if the attribute doesn't exist
        return getattr(self, key, default)

    def __getitem__(self, key):
        # Allow dictionary-style access to attributes
        return getattr(self, key)

    def __setitem__(self, key, value):
        # Allow dictionary-style assignment of attributes
        setattr(self, key, value)


class StreamingChoices(OpenAIObject):
    def __init__(
        self,
        finish_reason=None,
        index=0,
        delta: Optional[Delta] = None,
        logprobs=None,
        enhancements=None,
        **params,
    ):
        # Fix Perplexity return both delta and message cause OpenWebUI repect text
        # https://github.com/BerriAI/litellm/issues/8455
        params.pop("message", None)
        super(StreamingChoices, self).__init__(**params)
        if finish_reason:
            self.finish_reason = map_finish_reason(finish_reason)
        else:
            self.finish_reason = None
        self.index = index
        if delta is not None:
            if isinstance(delta, Delta):
                self.delta = delta
            elif isinstance(delta, dict):
                self.delta = Delta(**delta)
        else:
            self.delta = Delta()
        if enhancements is not None:
            self.enhancements = enhancements

        if logprobs is not None and isinstance(logprobs, dict):
            self.logprobs = ChoiceLogprobs(**logprobs)
        else:
            self.logprobs = logprobs  # type: ignore

    def __contains__(self, key):
        # Define custom behavior for the 'in' operator
        return hasattr(self, key)

    def get(self, key, default=None):
        # Custom .get() method to access attributes with a default value if the attribute doesn't exist
        return getattr(self, key, default)

    def __getitem__(self, key):
        # Allow dictionary-style access to attributes
        return getattr(self, key)

    def __setitem__(self, key, value):
        # Allow dictionary-style assignment of attributes
        setattr(self, key, value)


class StreamingChatCompletionChunk(OpenAIChatCompletionChunk):
    def __init__(self, **kwargs):
        new_choices = []
        for choice in kwargs["choices"]:
            new_choice = StreamingChoices(**choice).model_dump()
            new_choices.append(new_choice)
        kwargs["choices"] = new_choices

        super().__init__(**kwargs)


from openai.types.chat import ChatCompletionChunk


class ModelResponseBase(OpenAIObject):
    id: str
    """A unique identifier for the completion."""

    created: int
    """The Unix timestamp (in seconds) of when the completion was created."""

    model: Optional[str] = None
    """The model used for completion."""

    object: str
    """The object type, which is always "text_completion" """

    system_fingerprint: Optional[str] = None
    """This fingerprint represents the backend configuration that the model runs with.

    Can be used in conjunction with the `seed` request parameter to understand when
    backend changes have been made that might impact determinism.
    """

    _hidden_params: dict = {}

    _response_headers: Optional[dict] = None


class ModelResponseStream(ModelResponseBase):
    choices: List[StreamingChoices]
    provider_specific_fields: Optional[Dict[str, Any]] = Field(default=None)

    def __init__(
        self,
        choices: Optional[
            Union[List[StreamingChoices], Union[StreamingChoices, dict, BaseModel]]
        ] = None,
        id: Optional[str] = None,
        created: Optional[int] = None,
        provider_specific_fields: Optional[Dict[str, Any]] = None,
        **kwargs,
    ):
        if choices is not None and isinstance(choices, list):
            new_choices = []
            for choice in choices:
                _new_choice = None
                if isinstance(choice, StreamingChoices):
                    _new_choice = choice
                elif isinstance(choice, dict):
                    _new_choice = StreamingChoices(**choice)
                elif isinstance(choice, BaseModel):
                    _new_choice = StreamingChoices(**choice.model_dump())
                new_choices.append(_new_choice)
            kwargs["choices"] = new_choices
        else:
            kwargs["choices"] = [StreamingChoices()]

        if id is None:
            id = _generate_id()
        else:
            id = id
        if created is None:
            created = int(time.time())
        else:
            created = created

        if (
            "usage" in kwargs
            and kwargs["usage"] is not None
            and isinstance(kwargs["usage"], dict)
        ):
            kwargs["usage"] = Usage(**kwargs["usage"])

        kwargs["id"] = id
        kwargs["created"] = created
        kwargs["object"] = "chat.completion.chunk"
        kwargs["provider_specific_fields"] = provider_specific_fields

        super().__init__(**kwargs)

    def __contains__(self, key):
        # Define custom behavior for the 'in' operator
        return hasattr(self, key)

    def get(self, key, default=None):
        # Custom .get() method to access attributes with a default value if the attribute doesn't exist
        return getattr(self, key, default)

    def __getitem__(self, key):
        # Allow dictionary-style access to attributes
        return getattr(self, key)

    def json(self, **kwargs):  # type: ignore
        try:
            return self.model_dump()  # noqa
        except Exception:
            # if using pydantic v1
            return self.dict()


class ModelResponse(ModelResponseBase):
    choices: List[Union[Choices, StreamingChoices]]
    """The list of completion choices the model generated for the input prompt."""

    def __init__(
        self,
        id=None,
        choices=None,
        created=None,
        model=None,
        object=None,
        system_fingerprint=None,
        usage=None,
        stream=None,
        stream_options=None,
        response_ms=None,
        hidden_params=None,
        _response_headers=None,
        **params,
    ) -> None:
        if stream is not None and stream is True:
            object = "chat.completion.chunk"
            if choices is not None and isinstance(choices, list):
                new_choices = []
                for choice in choices:
                    _new_choice = None
                    if isinstance(choice, StreamingChoices):
                        _new_choice = choice
                    elif isinstance(choice, dict):
                        _new_choice = StreamingChoices(**choice)
                    elif isinstance(choice, BaseModel):
                        _new_choice = StreamingChoices(**choice.model_dump())
                    new_choices.append(_new_choice)
                choices = new_choices
            else:
                choices = [StreamingChoices()]
        else:
            object = "chat.completion"
            if choices is not None and isinstance(choices, list):
                new_choices = []
                for choice in choices:
                    if isinstance(choice, Choices):
                        _new_choice = choice  # type: ignore
                    elif isinstance(choice, dict):
                        _new_choice = Choices(**choice)  # type: ignore
                    else:
                        _new_choice = choice
                    new_choices.append(_new_choice)
                choices = new_choices
            else:
                choices = [Choices()]
        if id is None:
            id = _generate_id()
        else:
            id = id
        if created is None:
            created = int(time.time())
        else:
            created = created
        model = model
        if usage is not None:
            if isinstance(usage, dict):
                usage = Usage(**usage)
            else:
                usage = usage
        elif stream is None or stream is False:
            usage = Usage()
        if hidden_params:
            self._hidden_params = hidden_params

        if _response_headers:
            self._response_headers = _response_headers

        init_values = {
            "id": id,
            "choices": choices,
            "created": created,
            "model": model,
            "object": object,
            "system_fingerprint": system_fingerprint,
        }

        if usage is not None:
            init_values["usage"] = usage

        super().__init__(
            **init_values,
            **params,
        )

    def __contains__(self, key):
        # Define custom behavior for the 'in' operator
        return hasattr(self, key)

    def get(self, key, default=None):
        # Custom .get() method to access attributes with a default value if the attribute doesn't exist
        return getattr(self, key, default)

    def __getitem__(self, key):
        # Allow dictionary-style access to attributes
        return getattr(self, key)

    def json(self, **kwargs):  # type: ignore
        try:
            return self.model_dump()  # noqa
        except Exception:
            # if using pydantic v1
            return self.dict()


class Embedding(OpenAIObject):
    embedding: Union[list, str] = []
    index: int
    object: Literal["embedding"]

    def get(self, key, default=None):
        # Custom .get() method to access attributes with a default value if the attribute doesn't exist
        return getattr(self, key, default)

    def __getitem__(self, key):
        # Allow dictionary-style access to attributes
        return getattr(self, key)

    def __setitem__(self, key, value):
        # Allow dictionary-style assignment of attributes
        setattr(self, key, value)


class EmbeddingResponse(OpenAIObject):
    model: Optional[str] = None
    """The model used for embedding."""

    data: List
    """The actual embedding value"""

    object: Literal["list"]
    """The object type, which is always "list" """

    usage: Optional[Usage] = None
    """Usage statistics for the embedding request."""

    _hidden_params: dict = {}
    _response_headers: Optional[Dict] = None
    _response_ms: Optional[float] = None

    def __init__(
        self,
        model: Optional[str] = None,
        usage: Optional[Usage] = None,
        response_ms=None,
        data: Optional[Union[List, List[Embedding]]] = None,
        hidden_params=None,
        _response_headers=None,
        **params,
    ):
        object = "list"
        if response_ms:
            _response_ms = response_ms
        else:
            _response_ms = None
        if data:
            data = data
        else:
            data = []

        if usage:
            usage = usage
        else:
            usage = Usage()

        if _response_headers:
            self._response_headers = _response_headers

        model = model
        super().__init__(model=model, object=object, data=data, usage=usage)  # type: ignore

    def __contains__(self, key):
        # Define custom behavior for the 'in' operator
        return hasattr(self, key)

    def get(self, key, default=None):
        # Custom .get() method to access attributes with a default value if the attribute doesn't exist
        return getattr(self, key, default)

    def __getitem__(self, key):
        # Allow dictionary-style access to attributes
        return getattr(self, key)

    def __setitem__(self, key, value):
        # Allow dictionary-style assignment of attributes
        setattr(self, key, value)

    def json(self, **kwargs):  # type: ignore
        try:
            return self.model_dump()  # noqa
        except Exception:
            # if using pydantic v1
            return self.dict()


class Logprobs(OpenAIObject):
    text_offset: Optional[List[int]]
    token_logprobs: Optional[List[Union[float, None]]]
    tokens: Optional[List[str]]
    top_logprobs: Optional[List[Union[Dict[str, float], None]]]


class TextChoices(OpenAIObject):
    def __init__(self, finish_reason=None, index=0, text=None, logprobs=None, **params):
        super(TextChoices, self).__init__(**params)
        if finish_reason:
            self.finish_reason = map_finish_reason(finish_reason)
        else:
            self.finish_reason = None
        self.index = index
        if text is not None:
            self.text = text
        else:
            self.text = None
        if logprobs is None:
            self.logprobs = None
        else:
            if isinstance(logprobs, dict):
                self.logprobs = Logprobs(**logprobs)
            else:
                self.logprobs = logprobs

    def __contains__(self, key):
        # Define custom behavior for the 'in' operator
        return hasattr(self, key)

    def get(self, key, default=None):
        # Custom .get() method to access attributes with a default value if the attribute doesn't exist
        return getattr(self, key, default)

    def __getitem__(self, key):
        # Allow dictionary-style access to attributes
        return getattr(self, key)

    def __setitem__(self, key, value):
        # Allow dictionary-style assignment of attributes
        setattr(self, key, value)

    def json(self, **kwargs):  # type: ignore
        try:
            return self.model_dump()  # noqa
        except Exception:
            # if using pydantic v1
            return self.dict()


class TextCompletionResponse(OpenAIObject):
    """
    {
        "id": response["id"],
        "object": "text_completion",
        "created": response["created"],
        "model": response["model"],
        "choices": [
        {
            "text": response["choices"][0]["message"]["content"],
            "index": response["choices"][0]["index"],
            "logprobs": transformed_logprobs,
            "finish_reason": response["choices"][0]["finish_reason"]
        }
        ],
        "usage": response["usage"]
    }
    """

    id: str
    object: str
    created: int
    model: Optional[str]
    choices: List[TextChoices]
    usage: Optional[Usage]
    _response_ms: Optional[int] = None
    _hidden_params: HiddenParams

    def __init__(
        self,
        id=None,
        choices=None,
        created=None,
        model=None,
        usage=None,
        stream=False,
        response_ms=None,
        object=None,
        **params,
    ):
        if stream:
            object = "text_completion.chunk"
            choices = [TextChoices()]
        else:
            object = "text_completion"
            if choices is not None and isinstance(choices, list):
                new_choices = []
                for choice in choices:
                    _new_choice = None
                    if isinstance(choice, TextChoices):
                        _new_choice = choice
                    elif isinstance(choice, dict):
                        _new_choice = TextChoices(**choice)
                    new_choices.append(_new_choice)
                choices = new_choices
            else:
                choices = [TextChoices()]
        if object is not None:
            object = object
        if id is None:
            id = _generate_id()
        else:
            id = id
        if created is None:
            created = int(time.time())
        else:
            created = created

        model = model
        if usage:
            usage = usage
        else:
            usage = Usage()

        super(TextCompletionResponse, self).__init__(
            id=id,  # type: ignore
            object=object,  # type: ignore
            created=created,  # type: ignore
            model=model,  # type: ignore
            choices=choices,  # type: ignore
            usage=usage,  # type: ignore
            **params,
        )

        if response_ms:
            self._response_ms = response_ms
        else:
            self._response_ms = None
        self._hidden_params = HiddenParams()

    def __contains__(self, key):
        # Define custom behavior for the 'in' operator
        return hasattr(self, key)

    def get(self, key, default=None):
        # Custom .get() method to access attributes with a default value if the attribute doesn't exist
        return getattr(self, key, default)

    def __getitem__(self, key):
        # Allow dictionary-style access to attributes
        return getattr(self, key)

    def __setitem__(self, key, value):
        # Allow dictionary-style assignment of attributes
        setattr(self, key, value)


from openai.types.images_response import Image as OpenAIImage


class ImageObject(OpenAIImage):
    """
    Represents the url or the content of an image generated by the OpenAI API.

    Attributes:
    b64_json: The base64-encoded JSON of the generated image, if response_format is b64_json.
    url: The URL of the generated image, if response_format is url (default).
    revised_prompt: The prompt that was used to generate the image, if there was any revision to the prompt.

    https://platform.openai.com/docs/api-reference/images/object
    """

    b64_json: Optional[str] = None
    url: Optional[str] = None
    revised_prompt: Optional[str] = None

    def __init__(self, b64_json=None, url=None, revised_prompt=None, **kwargs):
        super().__init__(b64_json=b64_json, url=url, revised_prompt=revised_prompt)  # type: ignore

    def __contains__(self, key):
        # Define custom behavior for the 'in' operator
        return hasattr(self, key)

    def get(self, key, default=None):
        # Custom .get() method to access attributes with a default value if the attribute doesn't exist
        return getattr(self, key, default)

    def __getitem__(self, key):
        # Allow dictionary-style access to attributes
        return getattr(self, key)

    def __setitem__(self, key, value):
        # Allow dictionary-style assignment of attributes
        setattr(self, key, value)

    def json(self, **kwargs):  # type: ignore
        try:
            return self.model_dump()  # noqa
        except Exception:
            # if using pydantic v1
            return self.dict()


class ImageUsageInputTokensDetails(BaseLiteLLMOpenAIResponseObject):
    image_tokens: int
    """The number of image tokens in the input prompt."""

    text_tokens: int
    """The number of text tokens in the input prompt."""


class ImageUsage(BaseLiteLLMOpenAIResponseObject):
    input_tokens: int
    """The number of tokens (images and text) in the input prompt."""

    input_tokens_details: ImageUsageInputTokensDetails
    """The input tokens detailed information for the image generation."""

    output_tokens: int
    """The number of image tokens in the output image."""

    total_tokens: int
    """The total number of tokens (images and text) used for the image generation."""


from openai.types.images_response import ImagesResponse as OpenAIImageResponse


class ImageResponse(OpenAIImageResponse, BaseLiteLLMOpenAIResponseObject):
    _hidden_params: dict = {}

    usage: Optional[ImageUsage] = None  # type: ignore
    """
    Users might use litellm with older python versions, we don't want this to break for them.
    Happens when their OpenAIImageResponse has the old OpenAI usage class.
    """

    model_config = ConfigDict(extra="allow", protected_namespaces=())

    def __init__(
        self,
        created: Optional[int] = None,
        data: Optional[List[ImageObject]] = None,
        response_ms=None,
        usage: Optional[ImageUsage] = None,
        hidden_params: Optional[dict] = None,
        **kwargs,
    ):
        if response_ms:
            _response_ms = response_ms
        else:
            _response_ms = None
        if data:
            data = data
        else:
            data = []

        if created:
            created = created
        else:
            created = int(time.time())

        _data: List[OpenAIImage] = []
        for d in data:
            if isinstance(d, dict):
                _data.append(ImageObject(**d))
            elif isinstance(d, BaseModel):
                _data.append(ImageObject(**d.model_dump()))

        _usage = usage or ImageUsage(
            input_tokens=0,
            input_tokens_details=ImageUsageInputTokensDetails(
                image_tokens=0,
                text_tokens=0,
            ),
            output_tokens=0,
            total_tokens=0,
        )
        super().__init__(created=created, data=_data, usage=_usage)  # type: ignore
        self._hidden_params = hidden_params or {}

    def __contains__(self, key):
        # Define custom behavior for the 'in' operator
        return hasattr(self, key)

    def get(self, key, default=None):
        # Custom .get() method to access attributes with a default value if the attribute doesn't exist
        return getattr(self, key, default)

    def __getitem__(self, key):
        # Allow dictionary-style access to attributes
        return getattr(self, key)

    def __setitem__(self, key, value):
        # Allow dictionary-style assignment of attributes
        setattr(self, key, value)

    def json(self, **kwargs):  # type: ignore
        try:
            return self.model_dump()  # noqa
        except Exception:
            # if using pydantic v1
            return self.dict()


class TranscriptionResponse(OpenAIObject):
    text: Optional[str] = None

    _hidden_params: dict = {}
    _response_headers: Optional[dict] = None

    def __init__(self, text=None):
        super().__init__(text=text)  # type: ignore

    def __contains__(self, key):
        # Define custom behavior for the 'in' operator
        return hasattr(self, key)

    def get(self, key, default=None):
        # Custom .get() method to access attributes with a default value if the attribute doesn't exist
        return getattr(self, key, default)

    def __getitem__(self, key):
        # Allow dictionary-style access to attributes
        return getattr(self, key)

    def __setitem__(self, key, value):
        # Allow dictionary-style assignment of attributes
        setattr(self, key, value)

    def json(self, **kwargs):  # type: ignore
        try:
            return self.model_dump()  # noqa
        except Exception:
            # if using pydantic v1
            return self.dict()


class GenericImageParsingChunk(TypedDict):
    type: str
    media_type: str
    data: str


class ResponseFormatChunk(TypedDict, total=False):
    type: Required[Literal["json_object", "text"]]
    response_schema: dict


class LoggedLiteLLMParams(TypedDict, total=False):
    force_timeout: Optional[float]
    custom_llm_provider: Optional[str]
    api_base: Optional[str]
    litellm_call_id: Optional[str]
    model_alias_map: Optional[dict]
    metadata: Optional[dict]
    model_info: Optional[dict]
    proxy_server_request: Optional[dict]
    acompletion: Optional[bool]
    preset_cache_key: Optional[str]
    no_log: Optional[bool]
    input_cost_per_second: Optional[float]
    input_cost_per_token: Optional[float]
    output_cost_per_token: Optional[float]
    output_cost_per_second: Optional[float]
    cooldown_time: Optional[float]


class AdapterCompletionStreamWrapper:
    def __init__(self, completion_stream):
        self.completion_stream = completion_stream

    def __iter__(self):
        return self

    def __aiter__(self):
        return self

    def __next__(self):
        try:
            for chunk in self.completion_stream:
                if chunk == "None" or chunk is None:
                    raise Exception
                return chunk
            raise StopIteration
        except StopIteration:
            raise StopIteration
        except Exception as e:
            print(f"AdapterCompletionStreamWrapper - {e}")  # noqa

    async def __anext__(self):
        try:
            async for chunk in self.completion_stream:
                if chunk == "None" or chunk is None:
                    raise Exception
                return chunk
            raise StopIteration
        except StopIteration:
            raise StopAsyncIteration


class StandardLoggingUserAPIKeyMetadata(TypedDict):
    user_api_key_hash: Optional[str]  # hash of the litellm virtual key used
    user_api_key_alias: Optional[str]
    user_api_key_org_id: Optional[str]
    user_api_key_team_id: Optional[str]
    user_api_key_user_id: Optional[str]
    user_api_key_user_email: Optional[str]
    user_api_key_team_alias: Optional[str]
    user_api_key_end_user_id: Optional[str]
    user_api_key_request_route: Optional[str]


class StandardLoggingMCPToolCall(TypedDict, total=False):
    name: str
    """
    Name of the tool to call
    """
    arguments: dict
    """
    Arguments to pass to the tool
    """
    result: dict
    """
    Result of the tool call
    """

    mcp_server_name: Optional[str]
    """
    Name of the MCP server that the tool call was made to
    """

    mcp_server_logo_url: Optional[str]
    """
    Optional logo URL of the MCP server that the tool call was made to

    (this is to render the logo on the logs page on litellm ui)
    """

    namespaced_tool_name: Optional[str]
    """
    Namespaced tool name of the MCP tool that the tool call was made to

    Includes the server name prefix if it exists - eg. `deepwiki-mcp/get_page_content`
    """

    mcp_server_cost_info: Optional[MCPServerCostInfo]
    """
    Cost per query for the MCP server tool call
    """


class StandardLoggingVectorStoreRequest(TypedDict, total=False):
    """
    Logging information for a vector store request/payload
    """

    vector_store_id: Optional[str]
    """
    ID of the vector store
    """

    custom_llm_provider: Optional[str]
    """
    Custom LLM provider the vector store is associated with eg. bedrock, openai, anthropic, etc.
    """

    query: Optional[str]
    """
    Query to the vector store
    """

    vector_store_search_response: Optional[VectorStoreSearchResponse]
    """
    OpenAI format vector store search response
    """

    start_time: Optional[float]
    """
    Start time of the vector store request
    """

    end_time: Optional[float]
    """
    End time of the vector store request
    """


class StandardBuiltInToolsParams(TypedDict, total=False):
    """
    Standard built-in OpenAItools parameters

    This is used to calculate the cost of built-in tools, insert any standard built-in tools parameters here

    OpenAI charges users based on the `web_search_options` parameter
    """

    web_search_options: Optional[WebSearchOptions]
    file_search: Optional[FileSearchTool]


class StandardLoggingPromptManagementMetadata(TypedDict):
    prompt_id: str
    prompt_variables: Optional[dict]
    prompt_integration: str


class StandardLoggingMetadata(StandardLoggingUserAPIKeyMetadata):
    """
    Specific metadata k,v pairs logged to integration for easier cost tracking and prompt management
    """

    spend_logs_metadata: Optional[
        dict
    ]  # special param to log k,v pairs to spendlogs for a call
    requester_ip_address: Optional[str]
    requester_metadata: Optional[dict]
    requester_custom_headers: Optional[
        Dict[str, str]
    ]  # Log any custom (`x-`) headers sent by the client to the proxy.
    prompt_management_metadata: Optional[StandardLoggingPromptManagementMetadata]
    mcp_tool_call_metadata: Optional[StandardLoggingMCPToolCall]
    vector_store_request_metadata: Optional[List[StandardLoggingVectorStoreRequest]]
    applied_guardrails: Optional[List[str]]
    usage_object: Optional[dict]
    cold_storage_object_key: Optional[str]  # S3/GCS object key for cold storage retrieval


class StandardLoggingAdditionalHeaders(TypedDict, total=False):
    x_ratelimit_limit_requests: int
    x_ratelimit_limit_tokens: int
    x_ratelimit_remaining_requests: int
    x_ratelimit_remaining_tokens: int


class StandardLoggingHiddenParams(TypedDict):
    model_id: Optional[
        str
    ]  # id of the model in the router, separates multiple models with the same name but different credentials
    cache_key: Optional[str]
    api_base: Optional[str]
    response_cost: Optional[str]
    litellm_overhead_time_ms: Optional[float]
    additional_headers: Optional[StandardLoggingAdditionalHeaders]
    batch_models: Optional[List[str]]
    litellm_model_name: Optional[str]  # the model name sent to the provider by litellm
    usage_object: Optional[dict]


class StandardLoggingModelInformation(TypedDict):
    model_map_key: str
    model_map_value: Optional[ModelInfo]


class StandardLoggingModelCostFailureDebugInformation(TypedDict, total=False):
    """
    Debug information, if cost tracking fails.

    Avoid logging sensitive information like response or optional params
    """

    error_str: Required[str]
    traceback_str: Required[str]
    model: str
    cache_hit: Optional[bool]
    custom_llm_provider: Optional[str]
    base_model: Optional[str]
    call_type: str
    custom_pricing: Optional[bool]


class StandardLoggingPayloadErrorInformation(TypedDict, total=False):
    error_code: Optional[str]
    error_class: Optional[str]
    llm_provider: Optional[str]
    traceback: Optional[str]
    error_message: Optional[str]


class GuardrailMode(TypedDict, total=False):
    tags: Optional[Dict[str, str]]
    default: Optional[str]


class StandardLoggingGuardrailInformation(TypedDict, total=False):
    guardrail_name: Optional[str]
    guardrail_mode: Optional[
        Union[GuardrailEventHooks, List[GuardrailEventHooks], GuardrailMode]
    ]
    guardrail_request: Optional[dict]
    guardrail_response: Optional[Union[dict, str, List[dict]]]
    guardrail_status: Literal["success", "failure"]
    start_time: Optional[float]
    end_time: Optional[float]
    duration: Optional[float]
    """
    Duration of the guardrail in seconds
    """

    masked_entity_count: Optional[Dict[str, int]]
    """
    Count of masked entities
    {
        "CREDIT_CARD": 2,
        "PHONE": 1
    }
    """


StandardLoggingPayloadStatus = Literal["success", "failure"]


class StandardLoggingPayload(TypedDict):
    id: str
    trace_id: str  # Trace multiple LLM calls belonging to same overall request (e.g. fallbacks/retries)
    call_type: str
    stream: Optional[bool]
    response_cost: float
    response_cost_failure_debug_info: Optional[
        StandardLoggingModelCostFailureDebugInformation
    ]
    status: StandardLoggingPayloadStatus
    custom_llm_provider: Optional[str]
    total_tokens: int
    prompt_tokens: int
    completion_tokens: int
    startTime: float  # Note: making this camelCase was a mistake, everything should be snake case
    endTime: float
    completionStartTime: float
    response_time: float
    model_map_information: StandardLoggingModelInformation
    model: str
    model_id: Optional[str]
    model_group: Optional[str]
    api_base: str
    metadata: StandardLoggingMetadata
    cache_hit: Optional[bool]
    cache_key: Optional[str]
    saved_cache_cost: float
    request_tags: list
    end_user: Optional[str]
    requester_ip_address: Optional[str]
    messages: Optional[Union[str, list, dict]]
    response: Optional[Union[str, list, dict]]
    error_str: Optional[str]
    error_information: Optional[StandardLoggingPayloadErrorInformation]
    model_parameters: dict
    hidden_params: StandardLoggingHiddenParams
    guardrail_information: Optional[StandardLoggingGuardrailInformation]
    standard_built_in_tools_params: Optional[StandardBuiltInToolsParams]


from typing import AsyncIterator, Iterator


class CustomStreamingDecoder:
    async def aiter_bytes(
        self, iterator: AsyncIterator[bytes]
    ) -> AsyncIterator[
        Optional[Union[GenericStreamingChunk, StreamingChatCompletionChunk]]
    ]:
        raise NotImplementedError

    def iter_bytes(
        self, iterator: Iterator[bytes]
    ) -> Iterator[Optional[Union[GenericStreamingChunk, StreamingChatCompletionChunk]]]:
        raise NotImplementedError


class StandardPassThroughResponseObject(TypedDict):
    response: str


OPENAI_RESPONSE_HEADERS = [
    "x-ratelimit-remaining-requests",
    "x-ratelimit-remaining-tokens",
    "x-ratelimit-limit-requests",
    "x-ratelimit-limit-tokens",
    "x-ratelimit-reset-requests",
    "x-ratelimit-reset-tokens",
]


class StandardCallbackDynamicParams(TypedDict, total=False):
    # Langfuse dynamic params
    langfuse_public_key: Optional[str]
    langfuse_secret: Optional[str]
    langfuse_secret_key: Optional[str]
    langfuse_host: Optional[str]

    # Langfuse prompt version
    langfuse_prompt_version: Optional[int]

    # GCS dynamic params
    gcs_bucket_name: Optional[str]
    gcs_path_service_account: Optional[str]

    # Langsmith dynamic params
    langsmith_api_key: Optional[str]
    langsmith_project: Optional[str]
    langsmith_base_url: Optional[str]

    # Humanloop dynamic params
    humanloop_api_key: Optional[str]

    # Arize dynamic params
    arize_api_key: Optional[str]
    arize_space_key: Optional[str]
    arize_space_id: Optional[str]

    # Logging settings
    turn_off_message_logging: Optional[bool]  # when true will not log messages
    litellm_disabled_callbacks: Optional[List[str]]


all_litellm_params = [
    "metadata",
    "litellm_metadata",
    "litellm_trace_id",
    "guardrails",
    "tags",
    "acompletion",
    "aimg_generation",
    "atext_completion",
    "text_completion",
    "caching",
    "mock_response",
    "mock_timeout",
    "disable_add_transform_inline_image_block",
    "litellm_proxy_rate_limit_response",
    "api_key",
    "api_version",
    "prompt_id",
    "provider_specific_header",
    "prompt_variables",
    "prompt_version",
    "api_base",
    "force_timeout",
    "logger_fn",
    "verbose",
    "custom_llm_provider",
    "model_file_id_mapping",
    "litellm_logging_obj",
    "litellm_call_id",
    "use_client",
    "id",
    "fallbacks",
    "azure",
    "headers",
    "model_list",
    "num_retries",
    "context_window_fallback_dict",
    "retry_policy",
    "retry_strategy",
    "roles",
    "final_prompt_value",
    "bos_token",
    "eos_token",
    "request_timeout",
    "complete_response",
    "self",
    "client",
    "rpm",
    "tpm",
    "max_parallel_requests",
    "input_cost_per_token",
    "output_cost_per_token",
    "input_cost_per_second",
    "output_cost_per_second",
    "hf_model_name",
    "model_info",
    "proxy_server_request",
    "secret_fields",
    "preset_cache_key",
    "caching_groups",
    "ttl",
    "cache",
    "no-log",
    "base_model",
    "stream_timeout",
    "supports_system_message",
    "region_name",
    "allowed_model_region",
    "model_config",
    "fastest_response",
    "cooldown_time",
    "cache_key",
    "max_retries",
    "azure_ad_token_provider",
    "tenant_id",
    "client_id",
    "azure_username",
    "azure_password",
    "azure_scope",
    "client_secret",
    "user_continue_message",
    "configurable_clientside_auth_params",
    "weight",
    "ensure_alternating_roles",
    "assistant_continue_message",
    "user_continue_message",
    "fallback_depth",
    "max_fallbacks",
    "max_budget",
    "budget_duration",
    "use_in_pass_through",
    "merge_reasoning_content_in_choices",
    "litellm_credential_name",
    "allowed_openai_params",
    "litellm_session_id",
    "use_litellm_proxy",
    "prompt_label",
] + list(StandardCallbackDynamicParams.__annotations__.keys())


class KeyGenerationConfig(TypedDict, total=False):
    required_params: List[
        str
    ]  # specify params that must be present in the key generation request


class TeamUIKeyGenerationConfig(KeyGenerationConfig):
    allowed_team_member_roles: List[str]


class PersonalUIKeyGenerationConfig(KeyGenerationConfig):
    allowed_user_roles: List[str]


class StandardKeyGenerationConfig(TypedDict, total=False):
    team_key_generation: TeamUIKeyGenerationConfig
    personal_key_generation: PersonalUIKeyGenerationConfig


class BudgetConfig(BaseModel):
    max_budget: Optional[float] = None
    budget_duration: Optional[str] = None
    tpm_limit: Optional[int] = None
    rpm_limit: Optional[int] = None

    def __init__(self, **data: Any) -> None:
        # Map time_period to budget_duration if present
        if "time_period" in data:
            data["budget_duration"] = data.pop("time_period")

        # Map budget_limit to max_budget if present
        if "budget_limit" in data:
            data["max_budget"] = data.pop("budget_limit")

        super().__init__(**data)


GenericBudgetConfigType = Dict[str, BudgetConfig]


class LlmProviders(str, Enum):
    OPENAI = "openai"
    OPENAI_LIKE = "openai_like"  # embedding only
    JINA_AI = "jina_ai"
    XAI = "xai"
    CUSTOM_OPENAI = "custom_openai"
    TEXT_COMPLETION_OPENAI = "text-completion-openai"
    COHERE = "cohere"
    COHERE_CHAT = "cohere_chat"
    CLARIFAI = "clarifai"
    ANTHROPIC = "anthropic"
    ANTHROPIC_TEXT = "anthropic_text"
    BYTEZ = "bytez"
    REPLICATE = "replicate"
    HUGGINGFACE = "huggingface"
    TOGETHER_AI = "together_ai"
    OPENROUTER = "openrouter"
    DATAROBOT = "datarobot"
    VERTEX_AI = "vertex_ai"
    VERTEX_AI_BETA = "vertex_ai_beta"
    GEMINI = "gemini"
    AI21 = "ai21"
    BASETEN = "baseten"
    AZURE = "azure"
    AZURE_TEXT = "azure_text"
    AZURE_AI = "azure_ai"
    SAGEMAKER = "sagemaker"
    SAGEMAKER_CHAT = "sagemaker_chat"
    BEDROCK = "bedrock"
    VLLM = "vllm"
    NLP_CLOUD = "nlp_cloud"
    PETALS = "petals"
    OOBABOOGA = "oobabooga"
    OLLAMA = "ollama"
    OLLAMA_CHAT = "ollama_chat"
    DEEPINFRA = "deepinfra"
    PERPLEXITY = "perplexity"
    MISTRAL = "mistral"
    GROQ = "groq"
    NVIDIA_NIM = "nvidia_nim"
    CEREBRAS = "cerebras"
    AI21_CHAT = "ai21_chat"
    VOLCENGINE = "volcengine"
    CODESTRAL = "codestral"
    TEXT_COMPLETION_CODESTRAL = "text-completion-codestral"
    DASHSCOPE = "dashscope"
    MOONSHOT = "moonshot"
    V0 = "v0"
    MORPH = "morph"
    LAMBDA_AI = "lambda_ai"
    DEEPSEEK = "deepseek"
    SAMBANOVA = "sambanova"
    MARITALK = "maritalk"
    VOYAGE = "voyage"
    CLOUDFLARE = "cloudflare"
    XINFERENCE = "xinference"
    FIREWORKS_AI = "fireworks_ai"
    FRIENDLIAI = "friendliai"
    FEATHERLESS_AI = "featherless_ai"
    WATSONX = "watsonx"
    WATSONX_TEXT = "watsonx_text"
    TRITON = "triton"
    PREDIBASE = "predibase"
    DATABRICKS = "databricks"
    EMPOWER = "empower"
    GITHUB = "github"
    CUSTOM = "custom"
    LITELLM_PROXY = "litellm_proxy"
    HOSTED_VLLM = "hosted_vllm"
    LLAMAFILE = "llamafile"
    LM_STUDIO = "lm_studio"
    GALADRIEL = "galadriel"
    NEBIUS = "nebius"
    INFINITY = "infinity"
    DEEPGRAM = "deepgram"
    ELEVENLABS = "elevenlabs"
    NOVITA = "novita"
    AIOHTTP_OPENAI = "aiohttp_openai"
    LANGFUSE = "langfuse"
    HUMANLOOP = "humanloop"
    TOPAZ = "topaz"
    ASSEMBLYAI = "assemblyai"
    GITHUB_COPILOT = "github_copilot"
    SNOWFLAKE = "snowflake"
    GRADIENT_AI = "gradient_ai"
    LLAMA = "meta_llama"
    NSCALE = "nscale"
    PG_VECTOR = "pg_vector"
    HYPERBOLIC = "hyperbolic"
    RECRAFT = "recraft"
<<<<<<< HEAD
    HEROKU = "heroku"
=======
    AIML = "aiml"
>>>>>>> 67d432a6
    COMETAPI = "cometapi"
    OCI = "oci"
    AUTO_ROUTER = "auto_router"
    DOTPROMPT = "dotprompt"


# Create a set of all provider values for quick lookup
LlmProvidersSet = {provider.value for provider in LlmProviders}


class LiteLLMLoggingBaseClass:
    """
    Base class for logging pre and post call

    Meant to simplify type checking for logging obj.
    """

    def pre_call(self, input, api_key, model=None, additional_args={}):
        pass

    def post_call(
        self, original_response, input=None, api_key=None, additional_args={}
    ):
        pass


class TokenCountResponse(LiteLLMPydanticObjectBase):
    total_tokens: int
    request_model: str
    model_used: str
    tokenizer_type: str
    original_response: Optional[dict] = None
    """
    Original Response from upstream API call - if an API call was made for token counting
    """


class CustomHuggingfaceTokenizer(TypedDict):
    identifier: str
    revision: str  # usually 'main'
    auth_token: Optional[str]


class LITELLM_IMAGE_VARIATION_PROVIDERS(Enum):
    """
    Try using an enum for endpoints. This should make it easier to track what provider is supported for what endpoint.
    """

    OPENAI = LlmProviders.OPENAI.value
    TOPAZ = LlmProviders.TOPAZ.value


class HttpHandlerRequestFields(TypedDict, total=False):
    data: dict  # request body
    params: dict  # query params
    files: dict  # file uploads
    content: Any  # raw content


class ProviderSpecificHeader(TypedDict):
    custom_llm_provider: str
    extra_headers: dict


class SelectTokenizerResponse(TypedDict):
    type: Literal["openai_tokenizer", "huggingface_tokenizer"]
    tokenizer: Any


class LiteLLMFineTuningJob(FineTuningJob):
    _hidden_params: dict = {}
    seed: Optional[int] = None  # type: ignore

    def __init__(self, **kwargs):
        if "error" in kwargs and kwargs["error"] is not None:
            # check if error is all None - if so, set error to None
            if all(value is None for value in kwargs["error"].values()):
                kwargs["error"] = None
        super().__init__(**kwargs)
        self._hidden_params = kwargs.get("_hidden_params", {})


class LiteLLMBatch(Batch):
    _hidden_params: dict = {}
    usage: Optional[Usage] = None

    def __contains__(self, key):
        # Define custom behavior for the 'in' operator
        return hasattr(self, key)

    def get(self, key, default=None):
        # Custom .get() method to access attributes with a default value if the attribute doesn't exist
        return getattr(self, key, default)

    def __getitem__(self, key):
        # Allow dictionary-style access to attributes
        return getattr(self, key)

    def json(self, **kwargs):  # type: ignore
        try:
            return self.model_dump()  # noqa
        except Exception:
            # if using pydantic v1
            return self.dict()


class LiteLLMRealtimeStreamLoggingObject(LiteLLMPydanticObjectBase):
    results: OpenAIRealtimeStreamList
    usage: Usage
    _hidden_params: dict = {}

    def __contains__(self, key):
        # Define custom behavior for the 'in' operator
        return hasattr(self, key)

    def get(self, key, default=None):
        # Custom .get() method to access attributes with a default value if the attribute doesn't exist
        return getattr(self, key, default)

    def __getitem__(self, key):
        # Allow dictionary-style access to attributes
        return getattr(self, key)

    def json(self, **kwargs):  # type: ignore
        try:
            return self.model_dump()  # noqa
        except Exception:
            # if using pydantic v1
            return self.dict()


class RawRequestTypedDict(TypedDict, total=False):
    raw_request_api_base: Optional[str]
    raw_request_body: Optional[dict]
    raw_request_headers: Optional[dict]
    error: Optional[str]


class CredentialBase(BaseModel):
    credential_name: str
    credential_info: dict


class CredentialItem(CredentialBase):
    credential_values: dict


class CreateCredentialItem(CredentialBase):
    credential_values: Optional[dict] = None
    model_id: Optional[str] = None

    @model_validator(mode="before")
    @classmethod
    def check_credential_params(cls, values):
        if not values.get("credential_values") and not values.get("model_id"):
            raise ValueError("Either credential_values or model_id must be set")
        return values


class ExtractedFileData(TypedDict):
    """
    TypedDict for storing processed file data

    Attributes:
        filename: Name of the file if provided
        content: The file content in bytes
        content_type: MIME type of the file
        headers: Any additional headers for the file
    """

    filename: Optional[str]
    content: bytes
    content_type: Optional[str]
    headers: Mapping[str, str]


class SpecialEnums(Enum):
    LITELM_MANAGED_FILE_ID_PREFIX = "litellm_proxy"
    LITELLM_MANAGED_FILE_COMPLETE_STR = "litellm_proxy:{};unified_id,{};target_model_names,{};llm_output_file_id,{};llm_output_file_model_id,{}"

    LITELLM_MANAGED_RESPONSE_COMPLETE_STR = (
        "litellm:custom_llm_provider:{};model_id:{};response_id:{}"
    )

    LITELLM_MANAGED_BATCH_COMPLETE_STR = "litellm_proxy;model_id:{};llm_batch_id:{}"

    LITELLM_MANAGED_GENERIC_RESPONSE_COMPLETE_STR = "litellm_proxy;model_id:{};generic_response_id:{}"  # generic implementation of 'managed batches' - used for finetuning and any future work.


LLMResponseTypes = Union[
    ModelResponse,
    EmbeddingResponse,
    ImageResponse,
    OpenAIFileObject,
    LiteLLMBatch,
    LiteLLMFineTuningJob,
]


class DynamicPromptManagementParamLiteral(str, Enum):
    """
    If any of these params are passed, the user is trying to use dynamic prompt management
    """

    CACHE_CONTROL_INJECTION_POINTS = "cache_control_injection_points"
    KNOWLEDGE_BASES = "knowledge_bases"
    VECTOR_STORE_IDS = "vector_store_ids"

    @classmethod
    def list_all_params(cls):
        return [param.value for param in cls]


class CallbacksByType(TypedDict):
    success: List[str]
    failure: List[str]
    success_and_failure: List[str]


CostResponseTypes = Union[
    ModelResponse,
    TextCompletionResponse,
    EmbeddingResponse,
    ImageResponse,
    TranscriptionResponse,
]<|MERGE_RESOLUTION|>--- conflicted
+++ resolved
@@ -2347,11 +2347,8 @@
     PG_VECTOR = "pg_vector"
     HYPERBOLIC = "hyperbolic"
     RECRAFT = "recraft"
-<<<<<<< HEAD
     HEROKU = "heroku"
-=======
     AIML = "aiml"
->>>>>>> 67d432a6
     COMETAPI = "cometapi"
     OCI = "oci"
     AUTO_ROUTER = "auto_router"
