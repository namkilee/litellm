--- conflicted
+++ resolved
@@ -56,11 +56,8 @@
 nlp_cloud_key: Optional[str] = None
 use_client: bool = False
 llamaguard_model_name: Optional[str] = None
-<<<<<<< HEAD
 google_moderation_confidence_threshold: Optional[float] = None
-=======
 llamaguard_unsafe_content_categories: Optional[str] = None
->>>>>>> 6ea6a1c4
 logging: bool = True
 caching: bool = (
     False  # Not used anymore, will be removed in next MAJOR release - https://github.com/BerriAI/litellm/discussions/648
